--- conflicted
+++ resolved
@@ -72,7 +72,6 @@
         self.reaction = reaction
         self.quantity = quantity
         self.lmax = lmax
-        self.subentry = measurement.subentry
 
         self.angles_vis = angles_vis
         angles_rad_vis = angles_vis * np.pi / 180
@@ -100,7 +99,7 @@
         norm = self.compute_normalization(measurement)
 
         # initialize the observation instance
-        args, kwargs, y_stat_err = set_up_observation(
+        args, kwargs = set_up_observation(
             ObservationClass,
             measurement=measurement,
             normalization=norm,
@@ -113,7 +112,6 @@
 
         self.x = self._obs.x
         self.y = self._obs.y
-        self.y_stat_err = y_stat_err
         self.n_data_pts = self._obs.n_data_pts
 
     def covariance(self, y):
@@ -133,7 +131,7 @@
                 )
             return self.constraint_workspace.rutherford / 1000
         elif self.quantity == "dXS/dA" and measurement.quantity == "dXS/dRuth":
-            return 1000 / self.constraint_workspace.rutherford
+            return 1 / self.constraint_workspace.rutherford
         elif self.quantity == "dXS/dA" and measurement.quantity == "dXS/dA":
             if measurement.y_units != "b/Sr":
                 raise ValueError(
@@ -249,8 +247,6 @@
             args for the ObservationClass initializer
         kwargs: dict
             kwargs for the ObservationClass initializer
-        y_stat_err: np.ndarray
-            Statistical errors normalized by the normalization factor.
     """
 
     x = x if x is not None else measurement.x
@@ -266,44 +262,38 @@
     if include_sys_offset_err:
         y_sys_err_offset = measurement.systematic_offset_err / normalization
         # check if systematic errors are common to all angles
-<<<<<<< HEAD
-
-        if np.isscalar(y_sys_err_offset) or not np.all(y_sys_err_offset == y_sys_err_offset[0]):
+        if not np.all(y_sys_err_offset == y_sys_err_offset[0]):
             # Get unique elements in the array
             y_sys_err_offset, inverse_indices = np.unique(
                 y_sys_err_offset, return_inverse=True
-=======
-        if not (
-            np.isscalar(y_sys_err_offset)
-            or np.allclose(y_sys_err_offset, y_sys_err_offset[0])
-        ):
-            raise ValueError(
-                f"Error while parsing measurement from subentry {measurement.subentry}:\n"
-                "Systematic offset errors must be scalar or constant."
->>>>>>> bec80d81
             )
+
+            # Generate a list of boolean masks
+            y_sys_err_offset_mask = [
+                inverse_indices == i for i in np.arange(len(unique_elements))
+            ]
+
         else:
-            y_sys_err_offset = (
-                y_sys_err_offset
-                if np.isscalar(y_sys_err_offset)
-                else y_sys_err_offset[0]
-            )
-            y_sys_err_offset_mask = None
+            y_sys_err_offset_mask = np.ones_like(y, dtype=bool)
 
     y_sys_err_normalization = None
     y_sys_err_normalization_mask = None
     if include_sys_norm_err:
         y_sys_err_normalization = measurement.systematic_norm_err
         # check if systematic errors are common to all angles
-        ratio = y_sys_err_normalization
-        if not (np.isscalar(ratio) or np.allclose(ratio, ratio[0])):
-            raise ValueError(
-                f"Error while parsing measurement from subentry {measurement.subentry}:\n"
-                "Systematic normalization errors must be scalar or constant."
+        ratio = y_sys_err_normalization / y
+        if not np.all(ratio == ratio[0]):
+            # Get unique elements in the array
+            y_sys_err_normalization, inverse_indices = np.unique(
+                y_sys_err_normalization, return_inverse=True
             )
+
+            # Generate a list of boolean masks
+            y_sys_err_normalization_mask = [
+                inverse_indices == i for i in np.arange(len(unique_elements))
+            ]
         else:
-            y_sys_err_normalization_mask = None
-            y_sys_err_normalization = ratio if np.isscalar(ratio) else ratio[0]
+            y_sys_err_normalization_mask = np.ones_like(y, dtype=bool)
 
     if ObservationClass is Observation:
         # If the base class is Observation, we can directly return it
@@ -315,7 +305,7 @@
             "y_sys_err_normalization": y_sys_err_normalization,
             "y_sys_err_normalization_mask": y_sys_err_normalization_mask,
         }
-        return args, kwargs, y_stat_err
+        return args, kwargs
     elif ObservationClass is FixedCovarianceObservation:
         if include_sys_norm_err:
             raise ValueError(
@@ -325,7 +315,7 @@
         if y_sys_err_offset is not None and include_sys_offset_err:
             covariance += np.outer(y_sys_err_offset, y_sys_err_offset)
         args = (x, y, covariance)
-        return args, {}, y_stat_err
+        return args, {}
     else:
         # if a new ObservationClass is written, a case for it must be added here
         raise NotImplementedError(
